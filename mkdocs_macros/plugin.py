# --------------------------------------------
# Main part of the plugin
# Defines the VariablesPlugin class
#
# Laurent Franceschetti (c) 2018
# MIT License
# --------------------------------------------

import os
import traceback
from copy import copy
import importlib


import yaml
from jinja2 import Environment, FileSystemLoader, TemplateSyntaxError
from mkdocs.plugins import BasePlugin
from mkdocs.config import config_options
from mkdocs.config.config_options import Type as PluginType


from .util import install_package, parse_package, trace, debug, update, SuperDict, import_local_module, format_chatter, LOG
from .context import define_env

# ------------------------------------------
# Initialization
# ------------------------------------------

# The subsets of the YAML file that will be used for the variables:
YAML_VARIABLES = 'extra'

# The default name of the Python module:
DEFAULT_MODULE_NAME = 'main'  # main.py

# ------------------------------------------
# Plugin
# ------------------------------------------


class MacrosPlugin(BasePlugin):
    """
    Inject config 'extra' variables into the markdown
    plus macros / variables defined in external module.

    The python code is located in 'main.py' or in a 'main' package
    in the root directory of the website
    (unless you want to redefine that name in the 'python_module' value
    in the mkdocs.yml file)
    """

    # what is under the 'macros' namespace (will go into the config property):
    J2_STRING = PluginType(str, default='')
    config_scheme = (
        # main python module:
        ('module_name',  PluginType(str,
                                    default=DEFAULT_MODULE_NAME)),
        ('modules', PluginType(list,
                               default=[])),
        # include directory for templates ({% include ....%}):
        ('include_dir',  J2_STRING),
        # list of additional yaml files:
        ('include_yaml', PluginType(list, default=[])),
        # for altering the j2 markers, in case of need:
        ('j2_block_start_string',    J2_STRING),
        ('j2_block_end_string',      J2_STRING),
        ('j2_variable_start_string', J2_STRING),
        ('j2_variable_end_string',   J2_STRING),
        ('verbose', PluginType(bool, default=False))
    )

    def start_chatting(self, prefix: str, color: str = 'yellow'):
        "Generate a chatter function (trace for macros)"
        def chatter(*args):
            """
            Defines a tracer for the Verbose mode, to be used in macros.
            If `verbose: true` in the YAML config file (under macros plugin), 
            it will start "chattering"  
            (talking a lot and in a friendly way,
            about mostly unimportant things).
            Otherwise, it will remain silent.

            If you change the `verbose` while the local server is activated,
            (`mkdocs server`) this should be instantly reflected.

            Usage:
            -----
            chatter = env.make_chatter('MY_MODULE_NAME')
            chatter("This is a dull debug message.")

            Will result in:

            INFO    -  [macros - Simple module] - This is a dull info message.
            """
            if self.config['verbose']:
                LOG.info(format_chatter(*args, prefix=prefix, color=color))

        return chatter

    # ------------------------------------------------
    # These properties are available in the env object
    # ------------------------------------------------

    @property
    def conf(self):
        """
        Dictionary containing of the whole config file (by default: mkdocs.yml)

        This property may be useful if the code in the module needs to access
        general configuration information.

        NOTE: this property is called 'conf', because there is already
              a 'config' property in a BasePlugin object,
              which is the data connected to the macros plugin
              (in the yaml file)
        """
        try:
            return self._conf
        except AttributeError:
            raise AttributeError("Conf property of macros plugin "
                                 "was called before it was initialized!")

    @property
    def variables(self):
        "The cumulative list of variables, initialized by on_config()"
        try:
            return self._variables
        except AttributeError:
            raise AttributeError("Property called before on_config()")

    @property
    def macros(self):
        "The cumulative list of macros, initialized by on_config()"
        try:
            return self._macros
        except AttributeError:
            raise AttributeError("Property called before on_config()")

    @property
    def filters(self):
        "The list of filters defined in the module, initialized by on_config()"
        try:
            return self._filters
        except AttributeError:
            self._filters = {}
            return self._filters

    @property
    def project_dir(self):
        "The directory of project"
        # we calculate it from the configuration file
        CONFIG_FILE = self.conf['config_file_path']
        return os.path.dirname(os.path.abspath(CONFIG_FILE))

    def macro(self, v, name=''):
        """
        Registers a variable as a macro in the template,
        i.e. in the variables dictionary:

            env.macro(myfunc)

        Optionally, you can assign a different name:

            env.macro(myfunc, 'funcname')


        You can also use it as a decorator:

        @env.macro
        def foo(a):
            return a ** 2

        More info:
        https://stackoverflow.com/questions/6036082/call-a-python-function-from-jinja2
        """

        name = name or v.__name__
        self.macros[name] = v
        return v

    def filter(self, v, name=''):
        """
        Register a filter in the template,
        i.e. in the filters dictionary:

            env.filter(myfunc)

        Optionally, you can assign a different name:

            env.filter(myfunc, 'filtername')


        You can also use it as a decorator:

        @env.filter
        def reverse(x):
            "Reverse a string (and uppercase)"
            return x.upper().[::-1]

        See: https://jinja.palletsprojects.com/en/2.10.x/api/#custom-filters
        """

        name = name or v.__name__
        self.filters[name] = v
        return v

    @property
    def page(self):
        """
        The page information
        """
        try:
            return self._page
        except AttributeError:
            raise AttributeError("Too early: page information is not available"
                                 "at this stage!")

    @property
    def raw_markdown(self):
        """
        The page information
        """
        try:
            return self._raw_markdown
        except AttributeError:
            raise AttributeError("Too early: raw markdown is not available"
                                 "at this stage!")

<<<<<<< HEAD
    @raw_markdown.setter
    def raw_markdown(self, s):
        """
        Used to set the raw markdown
        """
        if not isinstance(s, str):
            raise ValueError("Value provided to attribute raw_markdown "
                             "should be a string")
        self.raw_markdown
        self._raw_markdown = s
=======

    @raw_markdown.setter
    def raw_markdown(self, value):
        try:
            _ = self._raw_markdown
        except AttributeError:
            raise AttributeError("Too early: raw markdown is not available"
                                 "at this stage!")
        self._raw_markdown = value
>>>>>>> a33296c1

    # ----------------------------------
    # Function lists, for later events
    # ----------------------------------

    @property
    def pre_macro_functions(self):
        """
        List of pre-macro functions contained in modules.
        These are deferred to the on_page_markdown() event.
        """
        try:
            return self._pre_macro_functions
        except AttributeError:
            raise AttributeError("You called the pre_macro_functions property "
                                 "too early. Does not exist yet !")

    @property
    def post_macro_functions(self):
        """
        List of post-macro functions contained in modules.
        These are deferred to the on_page_markdown() event.
        """
        try:
            return self._post_macro_functions
        except AttributeError:
            raise AttributeError("You called the post_macro_functions property "
                                 "too early. Does not exist yet !")

    @property
    def post_build_functions(self):
        """
        List of post build functions contained in modules.
        These are deferred to the on_post_build() event.
        """
        try:
            return self._post_build_functions
        except AttributeError:
            raise AttributeError("You called post_build_functions property "
                                 "too early. Does not exist yet !")

    # ----------------------------------
    # load elements
    # ----------------------------------

    def _load_yaml(self):
        "Load the the external yaml files"
        for el in self.config['include_yaml']:
            # el is either a filename or {key: filename} single-entry dict
            try:
                [[key, filename]] = el.items()
            except AttributeError:
                key = None
                filename = el
            # Paths are be relative to the project root.
            filename = os.path.join(self.project_dir, filename)
            if os.path.isfile(filename):
                with open(filename) as f:
                    # load the yaml file
                    # NOTE: for the SafeLoader argument, see: https://github.com/yaml/pyyaml/wiki/PyYAML-yaml.load(input)-Deprecation
                    content = yaml.load(f, Loader=yaml.SafeLoader)
                    trace("Loading yaml file:", filename)
                if key is not None:
                    content = {key: content}
                update(self.variables, content)
            else:
                trace("WARNING: YAML configuration file was not found!",
                      filename)

    def _load_module(self, module, module_name):
        """
        Load a single module

        Add variables and functions to the config dictionary,
        via the python module
        (located in the same directory as the Yaml config file).

        This function enriches the variables dictionary

        The python module must contain the following hook:

        define_env(env):
            "Declare environment for jinja2 templates for markdown"

            env.variables['a'] = 5

            @env.macro
            def bar(x):
                ...

            @env.macro
            def baz(x):
                ...

            @env.filter
            def foobar(x):
                ...

        """
        if not module:
            return
        trace("Found external Python module '%s' in:" % module_name,
              self.project_dir)
        # execute the hook for the macros
        function_found = False
        if hasattr(module, 'define_env'):
            module.define_env(self)
            function_found = True
        if hasattr(module, 'declare_variables'):
            # this is for compatibility (DEPRECATED)
            module.declare_variables(self.variables, self.macro)
            trace("You are using declare_variables() in the python "
                  "module '%s'. Prefer the define_env() function "
                  "(see documentation)!" % module_name)
            function_found = True
        if not function_found:
            raise NameError("No valid function found in module '%s'" %
                            module_name)
        # DECLARE additional event functions
        # NOTE: each of these functions requires self (the environment).

        def add_function(funcname: str, funclist: list):
            "Add an optional function to the module"
            if hasattr(module, funcname):
                func = getattr(module, funcname)
                funclist.append(func)
        add_function('on_pre_page_macros',  self.pre_macro_functions)
        add_function('on_post_page_macros', self.post_macro_functions)
        add_function('on_post_build',       self.post_build_functions)

    def _load_modules(self):
        "Load all modules"
        self._pre_macro_functions = []
        self._post_macro_functions = []
        self._post_build_functions = []

        # pluglets installed modules (as in pip list)
        modules = self.config['modules']
        if modules:
            trace("Preinstalled modules: ", ','.join(modules))
        for m in modules:
            # split the name of package in source (pypi) and module name
            source_name, module_name = parse_package(m)
            try:
                module = importlib.import_module(module_name)
            except ModuleNotFoundError:
                try:
                    # if absent, install (from pypi)
                    trace("Module '%s' not found, installing (source: '%s')" %
                          (module_name, source_name))
                    install_package(source_name)
                    # install package raises NameError
                    module = importlib.import_module(module_name)
                except (NameError, ModuleNotFoundError):
                    raise ModuleNotFoundError("Could not import installed "
                                              "module '%s' (missing?)" %
                                              module_name,
                                              name=module_name)
            self._load_module(module, module_name)
        # local module (file or dir)
        local_module_name = self.config['module_name']
        debug("Project dir '%s'" % self.project_dir)
        module = import_local_module(self.project_dir, local_module_name)
        if module:
            trace("Found local Python module '%s' in:" % local_module_name,
                  self.project_dir)
            self._load_module(module, local_module_name)

        else:
            if local_module_name == DEFAULT_MODULE_NAME:
                # do not do anything if there is no main module
                # trace("No module")
                pass
            else:
                raise ImportError("Macro plugin could not find custom '%s' "
                                  "module in '%s'." %
                                  (local_module_name, self.project_dir))

    def render(self, markdown):
        """
        Render a page through jinja2: it executes the macros

        Returns
        -------
        A pure markdown/HTML page.

        Notes
        -----
        - Must called by '_on_page_markdown()'
        - If the YAML header of the page contains `ignore_macros: true`
          then NO rendering will be done, and the markdown will be returned
          as is.
        """
        # copy the page variables and update with the meta data
        # in the YAML header:
        page_variables = copy(self.variables)
        meta_variables = self.variables['page'].meta
        # it must be possible to completely
        if meta_variables:
            # a trick to force of a page NOT to be interpreted,
            if meta_variables.get('ignore_macros') == True:
                return markdown
            # trace("Metavariables for '%s':" % self.variables['page'].title,
            #                 meta_variables)
            page_variables.update(meta_variables)

        # expand the template
        try:
            md_template = self.env.from_string(markdown)
            # Execute the jinja2 template and return
            return md_template.render(**page_variables)
        except TemplateSyntaxError as e:
            line = markdown.splitlines()[e.lineno-1]
            output = ["# _Macro Syntax Error_",
                      "_Line %s in Markdown file:_ **%s** " %
                      (e.lineno, e.message),
                      "```python",
                      line,
                      "```"]
            error = "\n".join(output)
            trace("ERROR", error)
            return error
        except Exception as e:
            output = ["# _Macro Rendering Error_",
                      "",
                      "**%s**: %s" % (type(e).__name__, e),
                      "", "",
                      "```",
                      traceback.format_exc(),
                      "```"]
            error = "\n".join(output)
            trace("ERROR", error)
            return error

    # ----------------------------------
    # Standard Hooks for a mkdocs plugin
    # ----------------------------------

    def on_config(self, config):
        """
        Called once (initialization)
        From the configuration file, builds a Jinj2 environment
        with variables, functions and filters.
        """
        # WARNING: this is not the config argument:
        trace("Macros arguments:", self.config)
        # define the variables and macros as dictionaries
        # (for update function to work):
        self._variables = SuperDict()
        self._macros = SuperDict()

        # load the extra variables
        extra = dict(config.get(YAML_VARIABLES))
        # make a copy for documentation:
        self.variables['extra'] = extra
        # actual variables (top level will be loaded later)

        # export the whole data passed as argument, in case of need:
        self._conf = config
        # add a copy to the template variables
        # that copy may be manipulated
        self.variables['config'] = copy(config)
        assert self.variables['config'] is not config

        # load other yaml files
        self._load_yaml()

        # load the standard plugin context
        define_env(self)

        # at this point load the actual variables from extra (YAML file)
        self.variables.update(extra)

        # add variables, functions and filters from the Python module:
        # by design, this MUST be the last step, so that programmers have
        # full control on what happened in the configuration files
        self._load_modules()
        # Provide information:
        debug("Variables:", list(self.variables.keys()))
        if len(extra):
            trace("Extra variables (config file):", list(extra.keys()))
            debug("Content of extra variables (config file):", extra)
        if self.filters:
            trace("Extra filters (module):", list(self.filters.keys()))

        # -------------------
        # Create the jinja2 environment:
        # -------------------
        DOCS_DIR = config.get('docs_dir')
        debug("Docs directory:", DOCS_DIR)
        # define the include directory:
        # NOTE: using DOCS_DIR as default is not ideal,
        # because those files get rendered as well, which is incorrect
        # since they are partials; but we do not want to break existing installs
        include_dir = self.config['include_dir'] or DOCS_DIR
        if not os.path.isdir(include_dir):
            raise FileNotFoundError("MACROS ERROR: Include directory '%s' "
                                    "does not exist!" %
                                    include_dir)
        if self.config['include_dir']:
            trace("Includes directory:", include_dir)
        else:
            debug("Includes directory:", include_dir)
        # will contain all parameters:
        env_config = {
            'loader': FileSystemLoader(include_dir)
        }
        # read the config variables for jinja2:
        for key, value in self.config.items():
            # take definitions in config_scheme where key starts with 'j2_'
            # (if value is not empty)
            # and forward them to jinja2
            # this is used for the markers
            if key.startswith('j2_') and value:
                variable_name = key.split('_', 1)[1]  # remove prefix
                trace("Found j2 variable '%s': '%s'" %
                      (variable_name, value))
                env_config[variable_name] = value

        # finally build the environment:
        self.env = Environment(**env_config)

        # -------------------
        # Process macros
        # -------------------
        # reference all macros
        self.variables['macros'] = copy(self.macros)
        # add the macros to the environment's global (not to the template!)
        self.env.globals.update(self.macros)

        # -------------------
        # Process filters
        # -------------------
        # reference all filters, for doc [these are copies, so no black magic]
        # NOTE: self.variables is reflected in the list of variables
        #       in the jinja2 environment (same object)
        self.variables['filters'] = copy(self.filters)
        self.variables['filters_builtin'] = copy(self.env.filters)
        # update environment with the custom filters:
        self.env.filters.update(self.filters)

    def on_nav(self, nav, config, files):
        """
        Called after the site navigation is created.
        Capture the nav and files objects so they can be used by
        templates.
        """
        # nav has useful properties like 'pages' and 'items'
        # see: https://github.com/mkdocs/mkdocs/blob/master/mkdocs/structure/nav.py
        self.variables['navigation'] = nav
        # files has collection of files discovered in docs_dir
        # see: https://github.com/mkdocs/mkdocs/blob/master/mkdocs/structure/files.py
        # NOTE: useful for writing macros that check for the existence of files; e.g., a macro to mark a link as disabled, if its target doesn't exist
        self.variables['files'] = files

    def on_serve(self, server, config, **kwargs):
        """
        Called when the serve command is used during development.
        This is to add files or directories to the list of "watched" 
        files for auto-reloading.
        """
        # define directories to add, keep non nulls
        additional = [self.config['include_dir']  # markdown includes
                      ]
        additional = [el for el in additional if el]
        if additional:
            trace("We will also watch:", additional)
        # necessary because of a bug in mkdocs:
        # more information in:
        # https://github.com/mkdocs/mkdocs/issues/1952))
        try:
            builder = list(server.watcher._tasks.values())[0]["func"]
        except AttributeError:
            # change in mkdocs 1.2, see: https://www.mkdocs.org/about/release-notes/#backward-incompatible-changes-in-12
            # this parameter is now optional
            builder = None
        # go ahead and watch
        for el in additional:
            if el:
                server.watch(el, builder)

    def on_page_markdown(self, markdown, page, config,
                         site_navigation=None, **kwargs):
        """
        Pre-rendering for each page of the website.
        It uses the jinja2 directives, together with
        variables, macros and filters, to create pure markdown code.
        """
        # the site_navigation argument has been made optional
        # (deleted in post-1.0 mkdocs, but maintained here
        # for backward compatibility)
        # We REALLY want the same object
        self._page = page
        if not self.variables:
            return markdown
        else:
            # Update the page info in the document
            # page is an object with a number of properties (title, url, ...)
            # see: https://github.com/mkdocs/mkdocs/blob/master/mkdocs/structure/pages.py
            self.variables["page"] = copy(page)
            # execute the pre-macro functions in the various modules
            for func in self.pre_macro_functions:
                func(self)
            # render the macros
            self._raw_markdown = self.render(markdown)
            # execute the post-macro functions in the various modules
            for func in self.post_macro_functions:
                func(self)
            return self.raw_markdown

    def on_post_build(self, config: config_options.Config):
        """
        Hook for post build actions, typically adding
        raw files to the setup.
        """
        # execute the functions in the various modules
        for func in self.post_build_functions:
            func(self)<|MERGE_RESOLUTION|>--- conflicted
+++ resolved
@@ -225,28 +225,17 @@
             raise AttributeError("Too early: raw markdown is not available"
                                  "at this stage!")
 
-<<<<<<< HEAD
     @raw_markdown.setter
-    def raw_markdown(self, s):
+    def raw_markdown(self, value):
         """
         Used to set the raw markdown
         """
-        if not isinstance(s, str):
+        if not isinstance(value, str):
             raise ValueError("Value provided to attribute raw_markdown "
                              "should be a string")
+        # check whether attribute is accessible:
         self.raw_markdown
-        self._raw_markdown = s
-=======
-
-    @raw_markdown.setter
-    def raw_markdown(self, value):
-        try:
-            _ = self._raw_markdown
-        except AttributeError:
-            raise AttributeError("Too early: raw markdown is not available"
-                                 "at this stage!")
         self._raw_markdown = value
->>>>>>> a33296c1
 
     # ----------------------------------
     # Function lists, for later events
